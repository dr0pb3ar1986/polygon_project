# project_core/api_handler.py

import os
import requests
from datetime import datetime
from dotenv import load_dotenv
import re
from bs4 import BeautifulSoup

# --- Global Configuration and Session for efficiency ---
SESSION = requests.Session()
BASE_URL = "https://api.polygon.io"
REQUEST_TIMEOUT = (5, 15)

# --- Module-level cache for the API key to avoid re-reading the file ---
_API_KEY = None
_SEC_API_KEY = None


def get_api_key():
    """
    Loads the API key from the .env file, caching it for subsequent calls.
    """
    global _API_KEY
    if _API_KEY is None:
        load_dotenv()  # <-- SEE, THIS LINE USES THE IMPORT!
        _API_KEY = os.getenv("POLYGON_API_KEY")
        if not _API_KEY:
            print("Error: 'POLYGON_API_KEY' not found. Make sure it is set correctly in your .env file.")
            return None
    return _API_KEY

def _execute_session_get(url, params=None, headers=None):
    """
    A private helper to execute a GET request and handle common exceptions.
    """
    try:
        response = SESSION.get(url, params=params, timeout=REQUEST_TIMEOUT, headers=headers)
        response.raise_for_status()
        # Check if response is JSON before trying to decode
        if 'application/json' in response.headers.get('Content-Type', ''):
            return response.json()
        return response # Return the full response object for non-JSON responses
    except requests.exceptions.Timeout:
        print(f"  > Request timed out for URL: {url}")
        return None
    except requests.exceptions.RequestException as e:
        print(f"  > Error during API request for {url}: {e}")
        return None

def _fetch_paginated_data_by_next_url(endpoint_path, params, results_extractor):
    """
    A generic helper for endpoints that use 'next_url' for pagination.
    """
    api_key = get_api_key()
    if not api_key:
        return []

    all_results = []
    request_params = params.copy()
    request_params['apiKey'] = api_key
    current_url = BASE_URL + endpoint_path
    page_count = 1

    while current_url:
        print(f"Fetching page {page_count}...")
        data = _execute_session_get(current_url, params=request_params if page_count == 1 else None)
        if data is None or not isinstance(data, dict):
            break

        results_on_page = results_extractor(data)
        all_results.extend(results_on_page)
        print(f"  > Found {len(results_on_page)} results on this page. Total results: {len(all_results)}")

        next_url = data.get('next_url')
        if next_url:
            current_url = f"{next_url}&apiKey={api_key}"
            page_count += 1
        else:
            current_url = None
    return all_results

def _stream_paginated_data_by_next_url(endpoint_path, params, results_extractor):
    """
    A generator-based helper for endpoints that use 'next_url' for pagination.
    This yields pages of results to keep memory usage low.
    """
    api_key = get_api_key()
    if not api_key:
        return

    request_params = params.copy()
    request_params['apiKey'] = api_key
    current_url = BASE_URL + endpoint_path
    page_count = 1

    while current_url:
        print(f"Streaming page {page_count}...")
        data = _execute_session_get(current_url, params=request_params if page_count == 1 else None)
        if data is None or not isinstance(data, dict):
            break

        results_on_page = results_extractor(data)
        if results_on_page:
            print(f"  > Yielding {len(results_on_page)} results from this page.")
            yield results_on_page

        next_url = data.get('next_url')
        if next_url:
            current_url = f"{next_url}&apiKey={api_key}"
            page_count += 1
        else:
            current_url = None

def get_paginated_data(endpoint_path, params):
    """
    Fetches data from a paginated Polygon.io endpoint.
    """
    return _fetch_paginated_data_by_next_url(
        endpoint_path,
        params,
        lambda data: data.get('results', [])
    )

def _make_api_request(endpoint_path, params=None, log_message="", success_key='results', default_return_value=None):
    """
    A centralized helper to make a single API request.
    """
    api_key = get_api_key()
    if not api_key:
        return default_return_value

    request_params = params.copy() if params else {}
    request_params['apiKey'] = api_key
    full_url = BASE_URL + endpoint_path

    if log_message:
        print(log_message)

    data = _execute_session_get(full_url, params=request_params)

    if data is not None and isinstance(data, dict):
        return data.get(success_key, default_return_value)
    else:
        return default_return_value

def get_ticker_details(ticker):
    return _make_api_request(
        endpoint_path=f"/v3/reference/tickers/{ticker}",
        log_message=f"  > Fetching details for {ticker}...",
        default_return_value=None
    )

def get_related_tickers(ticker):
    return _make_api_request(
        endpoint_path=f"/v1/related-companies/{ticker}",
        log_message=f"  > Fetching relatives for {ticker}...",
        default_return_value=[]
    )

def get_option_contract_details(option_ticker):
    return _make_api_request(
        endpoint_path=f"/v3/reference/options/contracts/{option_ticker}",
        log_message=f"  > Fetching details for {option_ticker}...",
        default_return_value=None
    )

def get_aggregate_data(ticker, multiplier, timespan, from_date, to_date, params=None):
    api_key = get_api_key()
    if not api_key:
        return []

    all_results = []
    page_count = 1
    limit = 50000

    try:
        from_timestamp = int(datetime.strptime(from_date, '%Y-%m-%d').timestamp() * 1000)
        to_timestamp = int(datetime.strptime(to_date, '%Y-%m-%d').timestamp() * 1000)
    except ValueError:
        print(f"  > Invalid date format for {ticker}. Expected YYYY-MM-DD.")
        return []

    current_from = from_timestamp
    print(f"--- Fetching Aggregates for {ticker} from {from_date} to {to_date} ---")

    while current_from <= to_timestamp:
        endpoint = f"/v2/aggs/ticker/{ticker}/range/{multiplier}/{timespan}/{current_from}/{to_timestamp}"
        request_params = params.copy() if params else {}
        request_params['adjusted'] = 'true'
        request_params['sort'] = 'asc'
        request_params['limit'] = limit
        request_params['apiKey'] = api_key
        full_url = BASE_URL + endpoint
        print(f"Fetching page {page_count}...")
        data = _execute_session_get(full_url, params=request_params)

        if data is None or not isinstance(data, dict):
            break
        results_on_page = data.get('results', [])
        if not results_on_page:
            break

        all_results.extend(results_on_page)
        print(f"  > Found {len(results_on_page)} results on this page. Total results: {len(all_results)}")

        if len(results_on_page) < limit:
            break
        last_timestamp = results_on_page[-1]['t']
        current_from = last_timestamp + 1
        page_count += 1
    return all_results

def stream_aggregate_data(ticker, multiplier, timespan, from_date, to_date, params=None):
    """
    Streams aggregate data page by page to conserve memory.
    """
    api_key = get_api_key()
    if not api_key:
        return

    try:
        from_timestamp = int(datetime.strptime(from_date, '%Y-%m-%d').timestamp() * 1000)
        to_timestamp = int(datetime.strptime(to_date, '%Y-%m-%d').timestamp() * 1000)
    except ValueError:
        print(f"  > Invalid date format for {ticker}. Expected YYYY-MM-DD.")
        return

    current_from = from_timestamp
    limit = 50000
    print(f"--- Streaming Aggregates for {ticker} from {from_date} to {to_date} ---")

    while current_from <= to_timestamp:
        endpoint = f"/v2/aggs/ticker/{ticker}/range/{multiplier}/{timespan}/{current_from}/{to_timestamp}"
        request_params = params.copy() if params else {}
        request_params.update({'adjusted': 'true', 'sort': 'asc', 'limit': limit, 'apiKey': api_key})
        full_url = BASE_URL + endpoint

        data = _execute_session_get(full_url, params=request_params)
        if data is None or not isinstance(data, dict):
            break

        results_on_page = data.get('results', [])
        if not results_on_page:
            break

        yield results_on_page

        last_timestamp = results_on_page[-1]['t']
        current_from = last_timestamp + 1

def get_trades_data(ticker, from_date, to_date, params=None):
    endpoint = f"/v3/trades/{ticker}"
    request_params = params.copy() if params else {}
    request_params['timestamp.gte'] = f"{from_date}T00:00:00Z"
    request_params['timestamp.lte'] = f"{to_date}T23:59:59Z"
    request_params['limit'] = 50000
    print(f"--- Fetching Trades for {ticker} from {from_date} to {to_date} ---")
    return get_paginated_data(endpoint, request_params)

def stream_trades_data(ticker, from_date, to_date, params=None):
    """Streams trade data page by page to conserve memory."""
    endpoint = f"/v3/trades/{ticker}"
    request_params = params.copy() if params else {}
    request_params['timestamp.gte'] = f"{from_date}T00:00:00Z"
    request_params['timestamp.lte'] = f"{to_date}T23:59:59Z"
    request_params['limit'] = 50000
    print(f"--- Streaming Trades for {ticker} from {from_date} to {to_date} ---")
    yield from _stream_paginated_data_by_next_url(endpoint, request_params, lambda data: data.get('results', []))


def get_technical_indicator_data(indicator_name, ticker, timespan, from_date, to_date, params=None):
    endpoint_path = f"/v1/indicators/{indicator_name}/{ticker}"
    request_params = params.copy() if params else {}
    request_params['timespan'] = timespan
    request_params['timestamp.gte'] = from_date
    request_params['timestamp.lte'] = to_date
    request_params['limit'] = 5000
    request_params['sort'] = 'asc'
    print(f"--- Fetching {indicator_name.upper()} for {ticker} from {from_date} to {to_date} ---")
    return _fetch_paginated_data_by_next_url(
        endpoint_path,
        request_params,
        lambda data: data.get('results', {}).get('values', [])
    )

def get_sma_data(ticker, timespan, from_date, to_date, window=50):
    return get_technical_indicator_data('sma', ticker, timespan, from_date, to_date, params={'window': window})

def get_ema_data(ticker, timespan, from_date, to_date, window=50):
    return get_technical_indicator_data('ema', ticker, timespan, from_date, to_date, params={'window': window})

def get_macd_data(ticker, timespan, from_date, to_date, short_window=12, long_window=26, signal_window=9):
    params = {'short_window': short_window, 'long_window': long_window, 'signal_window': signal_window}
    return get_technical_indicator_data('macd', ticker, timespan, from_date, to_date, params)

def get_rsi_data(ticker, timespan, from_date, to_date, window=14):
    return get_technical_indicator_data('rsi', ticker, timespan, from_date, to_date, params={'window': window})

def get_ipos_data(ticker, from_date, to_date):
    params = {'ticker': ticker, 'date.gte': from_date, 'date.lte': to_date, 'limit': 1000}
    return get_paginated_data('/v3/reference/ipo', params)

def get_splits_data(ticker, from_date, to_date):
    params = {'ticker': ticker, 'execution_date.gte': from_date, 'execution_date.lte': to_date, 'limit': 1000}
    return get_paginated_data('/v3/reference/splits', params)

def get_dividends_data(ticker, from_date, to_date):
    params = {'ticker': ticker, 'ex_dividend_date.gte': from_date, 'ex_dividend_date.lte': to_date, 'limit': 1000}
    return get_paginated_data('/v3/reference/dividends', params)

def get_ticker_events_data(ticker, from_date, to_date):
    params = {'ticker': ticker, 'date.gte': from_date, 'date.lte': to_date, 'limit': 1000}
    return get_paginated_data('/v3/reference/ticker-events', params)

def get_financials_data(ticker, from_date, to_date):
    params = {'ticker': ticker, 'filing_date.gte': from_date, 'filing_date.lte': to_date, 'limit': 100}
    return get_paginated_data('/vX/reference/financials', params)

def get_short_interest_data(ticker, from_date, to_date):
    params = {'report_date.gte': from_date, 'report_date.lte': to_date, 'limit': 1000}
    return get_paginated_data(f'/v3/short-interest/{ticker}', params)

def get_short_volume_data(ticker, from_date, to_date):
    params = {'date.gte': from_date, 'date.lte': to_date, 'limit': 1000}
    return get_paginated_data(f'/v3/short-volume/{ticker}', params)

# --- SEC API Functions ---

def get_sec_api_key():
    """
    Loads the SEC API key from the .env file, caching it for subsequent calls.
    """
    global _SEC_API_KEY
    if _SEC_API_KEY is None:
        load_dotenv()
        _SEC_API_KEY = os.getenv("SEC_API_IO_KEY")
        if not _SEC_API_KEY:
            print("Error: 'SEC_API_IO_KEY' not found. Make sure it is set correctly in your .env file.")
            return None
    return _SEC_API_KEY


def get_cik_for_ticker(ticker):
    """
    Converts a ticker to a CIK using the sec-api.io mapping API.
    """
    api_key = get_sec_api_key()
    if not api_key:
        return None

    url = f"https://api.sec-api.io/mapping/ticker/{ticker}?token={api_key}"
    data = _execute_session_get(url)
    if data and isinstance(data, list) and len(data) > 0:
        # Ensure 'cik' exists and is not None before returning
        cik = data[0].get('cik')
        if cik:
            return str(cik)
    print(f"  > CIK not found for ticker: {ticker}")
    return None


def get_sec_filings(cik, form_type, from_date="1994-01-01", to_date=None):
    """
    Gets a list of SEC filings for a given CIK and form type.
    """
    api_key = get_sec_api_key()
    if not api_key:
        return []

    if not to_date:
        to_date = datetime.now().strftime('%Y-%m-%d')

    query = {
        "query": {"query_string": {
            "query": f"cik:\"{cik}\" AND formType:\"{form_type}\" AND filedAt:[{from_date} TO {to_date}]"}},
        "from": "0",
        "size": "100",
        "sort": [{"filedAt": {"order": "desc"}}]
    }

    url = f"https://api.sec-api.io?token={api_key}"

    try:
        response = SESSION.post(url, json=query, timeout=REQUEST_TIMEOUT)
        response.raise_for_status()
        return response.json().get('filings', [])
    except requests.exceptions.RequestException as e:
        print(f"  > Error during SEC API request for {cik}: {e}")
        return []

def download_raw_sec_filing(txt_file_url):
    """
    Downloads the full, raw content of a single SEC filing from its direct .txt URL.
    It decodes the content as UTF-8, replacing any errors.
    """
    try:
        # The SEC requires a custom User-Agent header for direct requests.
<<<<<<< HEAD
        headers = {'User-Agent': 'PolygonProject/1.0 andre@example.com'}
        response = SESSION.get(txt_file_url, timeout=REQUEST_TIMEOUT, headers=headers)
        response.raise_for_status()
        # Return the raw content as bytes, to let the parser handle encoding.
        return response.content
    except requests.exceptions.RequestException as e:
=======
        headers = {'User-Agent': 'DataFetcher/1.0 (your_company; your_email@example.com)'}
        response = _execute_session_get(txt_file_url, headers=headers)
        # Decode response content explicitly to handle encoding issues gracefully
        return response.content.decode('utf-8', errors='replace') if response else None
    except Exception as e:
>>>>>>> 8d892867
        print(f"  > Error downloading raw filing from {txt_file_url}: {e}")
        return None


def parse_and_clean_filing_text(raw_filing_content):
    """
    Uses BeautifulSoup to parse the raw filing content (bytes) and produce a clean,
    readable text version with proper formatting.
    """
    if not raw_filing_content:
        return None

    # --- Step 1: Parse the content with BeautifulSoup, which will handle encoding ---
    soup = BeautifulSoup(raw_filing_content, 'lxml')

    # --- Step 2: Extract Text and Apply Formatting ---
    # To avoid including garbled data from attachments, we prioritize the main
    # html body of the document.
    body_tag = soup.find('body')
    if body_tag:
        text = body_tag.get_text(separator='\n', strip=True)
    else:
        # Fallback to the whole document if no body tag is found
        text = soup.get_text(separator='\n', strip=True)

    # --- Step 3: Refine Formatting with Targeted Regex ---
    text = re.sub(r'(^\s*(PART\s+[IVX]+|ITEM\s+\d+[A-Z]?\.?)\s*$)',
                  r'\n-- **\1** --', text, flags=re.MULTILINE | re.IGNORECASE)

    # --- Step 4: Final Whitespace Cleanup ---
    text = re.sub(r'\n\s*\n', '\n\n', text)

    return text.strip()<|MERGE_RESOLUTION|>--- conflicted
+++ resolved
@@ -40,7 +40,7 @@
         # Check if response is JSON before trying to decode
         if 'application/json' in response.headers.get('Content-Type', ''):
             return response.json()
-        return response # Return the full response object for non-JSON responses
+        return response.text # Return as text for non-JSON responses
     except requests.exceptions.Timeout:
         print(f"  > Request timed out for URL: {url}")
         return None
@@ -392,48 +392,30 @@
 def download_raw_sec_filing(txt_file_url):
     """
     Downloads the full, raw content of a single SEC filing from its direct .txt URL.
-    It decodes the content as UTF-8, replacing any errors.
     """
     try:
         # The SEC requires a custom User-Agent header for direct requests.
-<<<<<<< HEAD
-        headers = {'User-Agent': 'PolygonProject/1.0 andre@example.com'}
-        response = SESSION.get(txt_file_url, timeout=REQUEST_TIMEOUT, headers=headers)
-        response.raise_for_status()
-        # Return the raw content as bytes, to let the parser handle encoding.
-        return response.content
-    except requests.exceptions.RequestException as e:
-=======
-        headers = {'User-Agent': 'DataFetcher/1.0 (your_company; your_email@example.com)'}
+        headers = {'User-Agent': 'YourCompanyName YourName youremail@example.com'}
         response = _execute_session_get(txt_file_url, headers=headers)
-        # Decode response content explicitly to handle encoding issues gracefully
-        return response.content.decode('utf-8', errors='replace') if response else None
+        return response
     except Exception as e:
->>>>>>> 8d892867
         print(f"  > Error downloading raw filing from {txt_file_url}: {e}")
         return None
 
 
-def parse_and_clean_filing_text(raw_filing_content):
-    """
-    Uses BeautifulSoup to parse the raw filing content (bytes) and produce a clean,
+def parse_and_clean_filing_text(raw_filing_text):
+    """
+    Uses BeautifulSoup to parse the raw filing HTML and produce a clean,
     readable text version with proper formatting.
     """
-    if not raw_filing_content:
+    if not raw_filing_text:
         return None
 
-    # --- Step 1: Parse the content with BeautifulSoup, which will handle encoding ---
-    soup = BeautifulSoup(raw_filing_content, 'lxml')
+    # --- Step 1: Parse the HTML with BeautifulSoup ---
+    soup = BeautifulSoup(raw_filing_text, 'lxml')
 
     # --- Step 2: Extract Text and Apply Formatting ---
-    # To avoid including garbled data from attachments, we prioritize the main
-    # html body of the document.
-    body_tag = soup.find('body')
-    if body_tag:
-        text = body_tag.get_text(separator='\n', strip=True)
-    else:
-        # Fallback to the whole document if no body tag is found
-        text = soup.get_text(separator='\n', strip=True)
+    text = soup.get_text(separator='\n', strip=True)
 
     # --- Step 3: Refine Formatting with Targeted Regex ---
     text = re.sub(r'(^\s*(PART\s+[IVX]+|ITEM\s+\d+[A-Z]?\.?)\s*$)',
